--- conflicted
+++ resolved
@@ -66,11 +66,7 @@
       "Can't load the remoting module, make sure that akka-remote.jar is on the classpath")
 
     val remoteClientObjectInstance: Option[RemoteClientObject] =
-<<<<<<< HEAD
-      createInstance("se.scalablesolutions.akka.remote.RemoteClient$")
-=======
       getObject("se.scalablesolutions.akka.remote.RemoteClient$")
->>>>>>> 63d0f437
 
     def register(address: InetSocketAddress, uuid: String) = {
       ensureRemotingEnabled
@@ -128,17 +124,10 @@
     }
 
     val remoteServerObjectInstance: Option[RemoteServerObject] =
-<<<<<<< HEAD
-      createInstance("se.scalablesolutions.akka.remote.RemoteServer$")
-
-    val remoteNodeObjectInstance: Option[RemoteNodeObject] =
-      createInstance("se.scalablesolutions.akka.remote.RemoteNode$")
-=======
       getObject("se.scalablesolutions.akka.remote.RemoteServer$")
 
     val remoteNodeObjectInstance: Option[RemoteNodeObject] =
       getObject("se.scalablesolutions.akka.remote.RemoteNode$")
->>>>>>> 63d0f437
 
     def registerActor(address: InetSocketAddress, uuid: String, actorRef: ActorRef) = {
       ensureRemotingEnabled
@@ -174,11 +163,7 @@
       "Can't load the typed actor module, make sure that akka-typed-actor.jar is on the classpath")
 
     val typedActorObjectInstance: Option[TypedActorObject] =
-<<<<<<< HEAD
-      createInstance("se.scalablesolutions.akka.actor.TypedActor$")
-=======
       getObject("se.scalablesolutions.akka.actor.TypedActor$")
->>>>>>> 63d0f437
 
     def resolveFutureIfMessageIsJoinPoint(message: Any, future: Future[_]): Boolean = {
       ensureTypedActorEnabled
@@ -207,11 +192,7 @@
       "Can't load the typed actor module, make sure that akka-jta.jar is on the classpath")
 
     val transactionContainerObjectInstance: Option[TransactionContainerObject] =
-<<<<<<< HEAD
-      createInstance("se.scalablesolutions.akka.actor.TransactionContainer$")
-=======
       getObject("se.scalablesolutions.akka.actor.TransactionContainer$")
->>>>>>> 63d0f437
 
     def createTransactionContainer: TransactionContainer = {
       ensureJtaEnabled
@@ -219,19 +200,6 @@
     }
   }
 
-<<<<<<< HEAD
-  protected def createInstance[T](fqn: String,
-                                  ctorSpec: Array[Class[_]] = noParams,
-                                  ctorArgs: Array[AnyRef] = noArgs): Option[T] = try {
-    val clazz = loader.loadClass(fqn)
-    val ctor = clazz.getDeclaredConstructor(ctorSpec: _*)
-    ctor.setAccessible(true)
-    Some(ctor.newInstance(ctorArgs: _*).asInstanceOf[T])
-  } catch {
-    case e: Exception =>
-      Logger("createInstance").error(e, "Couldn't load [%s(%s) => %s(%s)]",fqn,ctorSpec.mkString(", "),fqn,ctorArgs.mkString(", "))
-      None
-=======
   val noParams = Array[Class[_]]()
   val noArgs   = Array[AnyRef]()
 
@@ -264,6 +232,5 @@
     Option(instance.get(null).asInstanceOf[T])
   } catch {
     case e: Exception => None
->>>>>>> 63d0f437
   }
 }